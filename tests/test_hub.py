--- conflicted
+++ resolved
@@ -6,9 +6,7 @@
 import pytest
 import torch
 
-<<<<<<< HEAD
 from waffle_dough.type.task_type import TaskType
-=======
 from waffle_hub import (
     EvaluateStatusDesc,
     ExportOnnxStatusDesc,
@@ -17,7 +15,6 @@
     TaskType,
     TrainStatusDesc,
 )
->>>>>>> 8e89cc17
 from waffle_hub.dataset import Dataset
 from waffle_hub.hub import Hub
 from waffle_hub.hub.train.adapter.base_manager import BaseManager
@@ -117,13 +114,8 @@
     return result
 
 
-<<<<<<< HEAD
-def _from_waffle_file(waffle_file: str, source: str, tmpdir: Path, hold: bool = True):
-    name = "waffle_import_test"
-=======
 def _from_waffle_file(waffle_file: str, source: str, tmpdir: Path):
     name = "test_import"
->>>>>>> 8e89cc17
     hub = Hub.from_waffle_file(name=name, waffle_file=waffle_file, root_dir=tmpdir)
 
     _inference(hub, source)
@@ -273,12 +265,8 @@
 
     with pytest.raises(ValueError):
         _total(hub, dataset, image_size, tmpdir, {"box": 4, "dummy_adv_param": 2})
-<<<<<<< HEAD
-        import_hub = Hub.load(name="waffle_import_test", root_dir=tmpdir)
-=======
         assert hub.get_training_status().status_desc == TrainStatusDesc.FAILED
         import_hub = Hub.load(name=import_hub_name, root_dir=tmpdir)
->>>>>>> 8e89cc17
         import_hub.delete_hub()
 
 
